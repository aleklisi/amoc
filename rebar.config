    {erl_opts, [debug_info,
                warn_missing_spec,
                {i, ["include"]},
                {src_dirs, ["src", "scenarios"]},
                {parse_transform, lager_transform}]}.

    {require_otp_vsn, "R?1[678]"}.

<<<<<<< HEAD
    {deps, [
            {lager, "2.1.0", {git, "git://github.com/basho/lager.git", "2.1.0"}},
            {jiffy, ".*", {git, "https://github.com/davisp/jiffy.git", "0.14.7"}},
            {trails, ".*", {git, "https://github.com/inaka/cowboy-trails.git", {tag, "0.1.1"}}},
            {cowboy_swagger, ".*", {git, "http://github.com/inaka/cowboy-swagger.git", {tag, "1.0.3"}}},
            {escalus, ".*", {git, "git://github.com/esl/escalus.git", {tag, "2.6.2"}}},
            {usec, ".*", {git, "git://github.com/esl/usec.git", {branch, "master"}}},
            {exometer, ".*", {git, "git://github.com/Feuerlabs/exometer.git", "7a7bd8d2b52de4d90f65aa3f6044b0e988319b9e"}},
            {lhttpc, ".*", {git, "git://github.com/esl/lhttpc.git", {branch, "otp-17-compat"}}},
            {mochijson2, ".*", {git, "git://github.com/bjnortier/mochijson2.git", {branch, "master"}}},
            {proper, ".*", {git, "git://github.com/manopapad/proper.git", {branch, "master"}}},
            {recon, ".*", {git, "https://github.com/ferd/recon.git", "2.2.1"}},
            {cowboy, ".*", {git, "https://github.com/ninenines/cowboy.git", "1.0.4"}},
            {jsx, ".*", {git, "https://github.com/talentdeficit/jsx.git", "v2.8.0"}}
           ]}.
=======
{deps, [
        {escalus, ".*", {git, "git://github.com/esl/escalus.git", "ff7a2242f02f309b805f54145d7fda9aa756f841"}},
        {lager, "2.1.0", {git, "git://github.com/basho/lager.git", "2.1.0"}},
        {usec, ".*", {git, "git://github.com/esl/usec.git", {branch, "master"}}},
        {exometer, ".*", {git, "git://github.com/Feuerlabs/exometer.git", "7a7bd8d2b52de4d90f65aa3f6044b0e988319b9e"}},
        {lhttpc, ".*", {git, "git://github.com/esl/lhttpc.git", {branch, "otp-17-compat"}}},
        {mochijson2, ".*", {git, "git://github.com/bjnortier/mochijson2.git", {branch, "master"}}},
        {recon, ".*", {git, "https://github.com/ferd/recon.git", "2.2.1"}}
       ]}.
>>>>>>> dabddff5
<|MERGE_RESOLUTION|>--- conflicted
+++ resolved
@@ -6,7 +6,6 @@
 
     {require_otp_vsn, "R?1[678]"}.
 
-<<<<<<< HEAD
     {deps, [
             {lager, "2.1.0", {git, "git://github.com/basho/lager.git", "2.1.0"}},
             {jiffy, ".*", {git, "https://github.com/davisp/jiffy.git", "0.14.7"}},
@@ -22,14 +21,3 @@
             {cowboy, ".*", {git, "https://github.com/ninenines/cowboy.git", "1.0.4"}},
             {jsx, ".*", {git, "https://github.com/talentdeficit/jsx.git", "v2.8.0"}}
            ]}.
-=======
-{deps, [
-        {escalus, ".*", {git, "git://github.com/esl/escalus.git", "ff7a2242f02f309b805f54145d7fda9aa756f841"}},
-        {lager, "2.1.0", {git, "git://github.com/basho/lager.git", "2.1.0"}},
-        {usec, ".*", {git, "git://github.com/esl/usec.git", {branch, "master"}}},
-        {exometer, ".*", {git, "git://github.com/Feuerlabs/exometer.git", "7a7bd8d2b52de4d90f65aa3f6044b0e988319b9e"}},
-        {lhttpc, ".*", {git, "git://github.com/esl/lhttpc.git", {branch, "otp-17-compat"}}},
-        {mochijson2, ".*", {git, "git://github.com/bjnortier/mochijson2.git", {branch, "master"}}},
-        {recon, ".*", {git, "https://github.com/ferd/recon.git", "2.2.1"}}
-       ]}.
->>>>>>> dabddff5
