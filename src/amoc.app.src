--- conflicted
+++ resolved
@@ -1,38 +1,3 @@
-<<<<<<< HEAD
-{application, amoc,
- [
-  {description, "A murder of crows"},
-  {vsn, "0.9.0"},
-  {registered, []},
-  {applications, [
-                  kernel,
-                  stdlib,
-                  sasl,
-                  lager,
-                  jiffy,
-                  exometer_core,
-                  exometer_report_graphite,
-                  exometer_report_statsd,
-                  ssl,
-                  trails,
-                  cowboy,
-                  cowboy_swagger,
-                  runtime_tools
-                 ]},
-  {mod, { amoc_app, []}},
-  {env, [{repeat_interval, 60000},
-         {interarrival, 30},
-         {exometer_predefined, [
-          {[amoc, users],
-           {function, ets, info, [amoc_users], proplist, [size]},
-           []},
-          {[amoc, times, connection], histogram, []},
-          {[amoc, counters, connections], spiral, []},
-          {[amoc, counters, connection_failures], spiral, []}
-         ]}
-  ]}
- ]}.
-=======
 { application, amoc, [
     {description, "A murder of crows"},
     {vsn, "1.3.0"},
@@ -43,13 +8,13 @@
         sasl,
         lager,
         jiffy,
-        exometer,
-        escalus,
+        exometer_core,
+        exometer_report_graphite,
+        exometer_report_statsd,
         ssl,
         trails,
         cowboy,
         cowboy_swagger,
-        amqp_client,
         runtime_tools,
         mnesia
     ]},
@@ -71,5 +36,4 @@
                {[amoc, counters, connection_failures], spiral, []}
            ]}
     ]}
-]}.
->>>>>>> 4ec49399
+]}.